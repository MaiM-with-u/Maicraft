--- conflicted
+++ resolved
@@ -1,13 +1,10 @@
 import asyncio
+import os
 
 from config import global_config
 from mcp_server.client import global_mcp_client
-<<<<<<< HEAD
 from utils.logger import setup_logging, get_logger
 from view_render.renderer_3d import get_global_renderer_3d, stop_3d_renderer
-=======
-from utils.logger import setup_logging
->>>>>>> 9869dec7
 
 
 
@@ -39,14 +36,6 @@
         print("[启动] 无法连接 MCP 服务器，退出")
         return
 
-<<<<<<< HEAD
-
-
-    # 让配方系统可用
-    recipe_finder.mcp_client = global_mcp_client
-
-=======
->>>>>>> 9869dec7
     agent = MaiAgent()
     await agent.initialize()
 
